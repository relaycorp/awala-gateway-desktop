{
  "extends": "@relaycorp/shared-config",
  "compilerOptions": {
    "emitDecoratorMetadata": true,
    "experimentalDecorators": true,
<<<<<<< HEAD
    "jsx": "react",
    "outDir": "build/main",
    "rootDir": "src",
    "types": ["node", "jest"],
    "typeRoots": ["node_modules/@types", "src/types"]
  },
  "include": ["src/**/*.ts", "src/**/*.tsx"]
=======
    "types": ["node", "jest"],
    "typeRoots": ["node_modules/@types", "src/types"]
  }
>>>>>>> e7f53763
}<|MERGE_RESOLUTION|>--- conflicted
+++ resolved
@@ -3,17 +3,7 @@
   "compilerOptions": {
     "emitDecoratorMetadata": true,
     "experimentalDecorators": true,
-<<<<<<< HEAD
-    "jsx": "react",
-    "outDir": "build/main",
-    "rootDir": "src",
-    "types": ["node", "jest"],
-    "typeRoots": ["node_modules/@types", "src/types"]
-  },
-  "include": ["src/**/*.ts", "src/**/*.tsx"]
-=======
     "types": ["node", "jest"],
     "typeRoots": ["node_modules/@types", "src/types"]
   }
->>>>>>> e7f53763
 }