import { Certificate } from '@relaycorp/relaynet-core';
import { RefusedParcelError, ServerError } from '@relaycorp/relaynet-poweb';
import { DeliverParcelCall, MockGSCClient } from '@relaycorp/relaynet-testing';
import { PassThrough } from 'stream';
import { Container } from 'typedi';

import { DEFAULT_PUBLIC_GATEWAY } from '../../../constants';
import { ParcelDirection, ParcelStore } from '../../../parcelStore';
import { useTemporaryAppDirs } from '../../../testUtils/appDirs';
import { setUpPKIFixture } from '../../../testUtils/crypto';
import { setUpTestDBConnection } from '../../../testUtils/db';
import { mockSpy } from '../../../testUtils/jest';
import { mockLoggerToken, partialPinoLog } from '../../../testUtils/logging';
<<<<<<< HEAD
import { GeneratedParcel, makeParcel } from '../../../testUtils/ramf';
import * as parentSubprocess from '../../../utils/subprocess/parent';
=======
>>>>>>> 45d94a62
import { GatewayRegistrar } from '../GatewayRegistrar';
import * as gscClient from '../gscClient';
import runParcelDelivery from './subprocess';

setUpTestDBConnection();
useTemporaryAppDirs();

const mockLogs = mockLoggerToken();

let mockGSCClient: MockGSCClient | null;
beforeEach(() => {
  mockGSCClient = null;
});
const mockMakeGSCClient = mockSpy(jest.spyOn(gscClient, 'makeGSCClient'), () => mockGSCClient);
afterEach(() => {
  if (mockGSCClient) {
    expect(mockGSCClient.callsRemaining).toEqual(0);
  }
});

const mockGetPublicGateway = mockSpy(
  jest.spyOn(GatewayRegistrar.prototype, 'getPublicGateway'),
  () => ({ publicAddress: DEFAULT_PUBLIC_GATEWAY }),
);

let parentStream: PassThrough;
beforeEach(async () => {
  parentStream = new PassThrough({ objectMode: true });
});

let gatewayCertificate: Certificate;
const pkiFixtureRetriever = setUpPKIFixture((_keyPairSet, certPath) => {
  gatewayCertificate = certPath.privateGateway;
});

test('Subprocess should abort if the gateway is unregistered', async () => {
  mockGetPublicGateway.mockResolvedValue(null);

  await expect(runParcelDelivery(parentStream)).resolves.toEqual(1);

  expect(mockMakeGSCClient).not.toBeCalled();
});

test('Client should connect to appropriate public gateway', async () => {
  setImmediate(endParentStream);
  await runParcelDelivery(parentStream);

  expect(mockMakeGSCClient).toBeCalledWith(DEFAULT_PUBLIC_GATEWAY);
});

test('Subprocess should record a log when it is ready', async () => {
  setImmediate(endParentStream);
  await runParcelDelivery(parentStream);

  expect(mockLogs).toContainEqual(partialPinoLog('info', 'Ready to deliver parcels'));
});

test('Subprocess should exit with code 2 if it ends normally', async () => {
  setImmediate(endParentStream);
  await expect(runParcelDelivery(parentStream)).resolves.toEqual(2);
});

describe('Parcel delivery', () => {
  let parcelStore: ParcelStore;
  beforeEach(() => {
    parcelStore = Container.get(ParcelStore);
  });

  test('Pre-existing parcels should be delivered', async () => {
    const { parcel, parcelSerialized } = await makeDummyParcel();
    const parcelKey = await parcelStore.store(
      parcelSerialized,
      parcel,
      ParcelDirection.ENDPOINT_TO_INTERNET,
    );
    const parcelDeliveryCall = new DeliverParcelCall();
    mockGSCClient = new MockGSCClient([parcelDeliveryCall]);

    setImmediate(endParentStream);
    await runParcelDelivery(parentStream);

    expect(parcelDeliveryCall.wasCalled).toBeTrue();
    expect(Buffer.from(parcelDeliveryCall.arguments!.parcelSerialized)).toEqual(parcelSerialized);
    expect(mockLogs).toContainEqual(partialPinoLog('info', 'Delivered parcel', { parcelKey }));
  });

  test('New parcels should be delivered', async () => {
    const { parcel, parcelSerialized } = await makeDummyParcel();
    const parcelDeliveryCall = new DeliverParcelCall();
    mockGSCClient = new MockGSCClient([parcelDeliveryCall]);

    let parcelKey: string;
    setImmediate(async () => {
      parcelKey = await parcelStore.store(
        parcelSerialized,
        parcel,
        ParcelDirection.ENDPOINT_TO_INTERNET,
      );
      parentStream.write(parcelKey);
      parentStream.end();
    });
    await runParcelDelivery(parentStream);

    expect(parcelDeliveryCall.wasCalled).toBeTrue();
    expect(Buffer.from(parcelDeliveryCall.arguments!.parcelSerialized)).toEqual(parcelSerialized);
    expect(mockLogs).toContainEqual(
      partialPinoLog('info', 'Delivered parcel', { parcelKey: parcelKey!! }),
    );
  });

  test('Delivery should be signed with the right key', async () => {
    const { parcel, parcelSerialized } = await makeDummyParcel();
    await parcelStore.store(parcelSerialized, parcel, ParcelDirection.ENDPOINT_TO_INTERNET);
    const parcelDeliveryCall = new DeliverParcelCall();
    mockGSCClient = new MockGSCClient([parcelDeliveryCall]);

    setImmediate(endParentStream);
    await runParcelDelivery(parentStream);

    expect(parcelDeliveryCall.wasCalled).toBeTrue();
    expect(
      parcelDeliveryCall.arguments!.deliverySigner.certificate.isEqual(gatewayCertificate),
    ).toBeTrue();
  });

  test('Successfully delivered parcels should be deleted', async () => {
    const { parcel, parcelSerialized } = await makeDummyParcel();
    const parcelKey = await parcelStore.store(
      parcelSerialized,
      parcel,
      ParcelDirection.ENDPOINT_TO_INTERNET,
    );
    mockGSCClient = new MockGSCClient([new DeliverParcelCall()]);

    setImmediate(endParentStream);
    await runParcelDelivery(parentStream);

    await expect(
      parcelStore.retrieve(parcelKey, ParcelDirection.ENDPOINT_TO_INTERNET),
    ).resolves.toBeNull();
  });

  test('Parcels that are no longer available should be ignored', async () => {
    mockGSCClient = new MockGSCClient([]);
    const parcelKey = 'this-no-longer-exists';

    setImmediate(async () => {
      parentStream.write(parcelKey);
      parentStream.end();
    });
    await runParcelDelivery(parentStream);

    expect(mockLogs).toContainEqual(
      partialPinoLog('info', 'Skipping non-existing parcel', { parcelKey }),
    );
  });

  test('Parcels refused as invalid should be deleted', async () => {
    const { parcel, parcelSerialized } = await makeDummyParcel();
    const parcelKey = await parcelStore.store(
      parcelSerialized,
      parcel,
      ParcelDirection.ENDPOINT_TO_INTERNET,
    );
    mockGSCClient = new MockGSCClient([new DeliverParcelCall(new RefusedParcelError())]);

    setImmediate(endParentStream);
    await runParcelDelivery(parentStream);

    await expect(
      parcelStore.retrieve(parcelKey, ParcelDirection.ENDPOINT_TO_INTERNET),
    ).resolves.toBeNull();
    expect(mockLogs).toContainEqual(
      partialPinoLog('info', 'Parcel was refused by the public gateway', { parcelKey }),
    );
  });

  test('Parcel should be temporarily ignored if there was a server error', async () => {
    const { parcel, parcelSerialized } = await makeDummyParcel();
    const parcelKey = await parcelStore.store(
      parcelSerialized,
      parcel,
      ParcelDirection.ENDPOINT_TO_INTERNET,
    );
    const serverError = new ServerError('Planets are not aligned yet');
    mockGSCClient = new MockGSCClient([new DeliverParcelCall(serverError)]);

    setImmediate(endParentStream);
    await runParcelDelivery(parentStream);

    await expect(
      parcelStore.retrieve(parcelKey, ParcelDirection.ENDPOINT_TO_INTERNET),
    ).resolves.not.toBeNull();
    expect(mockLogs).toContainEqual(
      partialPinoLog('warn', 'Parcel delivery failed due to server error', {
        err: expect.objectContaining({ message: serverError.message }),
        parcelKey,
      }),
    );
  });

  test('Parcel should be temporarily ignored if there was an expected error', async () => {
    const { parcel, parcelSerialized } = await makeDummyParcel();
    const parcelKey = await parcelStore.store(
      parcelSerialized,
      parcel,
      ParcelDirection.ENDPOINT_TO_INTERNET,
    );
    const error = new Error('This is not really expected');
    mockGSCClient = new MockGSCClient([new DeliverParcelCall(error)]);

    setImmediate(endParentStream);
    await runParcelDelivery(parentStream);

    await expect(
      parcelStore.retrieve(parcelKey, ParcelDirection.ENDPOINT_TO_INTERNET),
    ).resolves.not.toBeNull();
    expect(mockLogs).toContainEqual(
      partialPinoLog('fatal', 'Parcel delivery failed due to unexpected error', {
        err: expect.objectContaining({ message: error.message }),
        parcelKey,
      }),
    );
  });

  async function makeDummyParcel(): Promise<GeneratedParcel> {
    const { certPath, keyPairSet } = pkiFixtureRetriever();
    return makeParcel(ParcelDirection.ENDPOINT_TO_INTERNET, certPath, keyPairSet);
  }
});

function endParentStream(): void {
  parentStream.end();
}<|MERGE_RESOLUTION|>--- conflicted
+++ resolved
@@ -11,11 +11,7 @@
 import { setUpTestDBConnection } from '../../../testUtils/db';
 import { mockSpy } from '../../../testUtils/jest';
 import { mockLoggerToken, partialPinoLog } from '../../../testUtils/logging';
-<<<<<<< HEAD
 import { GeneratedParcel, makeParcel } from '../../../testUtils/ramf';
-import * as parentSubprocess from '../../../utils/subprocess/parent';
-=======
->>>>>>> 45d94a62
 import { GatewayRegistrar } from '../GatewayRegistrar';
 import * as gscClient from '../gscClient';
 import runParcelDelivery from './subprocess';
