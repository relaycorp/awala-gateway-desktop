--- conflicted
+++ resolved
@@ -62,12 +62,7 @@
     "react-dom": "^17.0.1",
     "ts-jest": "^27.0.3",
     "ts-loader": "^9.2.3",
-<<<<<<< HEAD
-    "webpack": "^5.40.0",
-=======
-    "typescript": "^4.3.5",
     "webpack": "^5.42.0",
->>>>>>> e029a51e
     "webpack-cli": "^4.7.2"
   }
 }